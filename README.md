--- conflicted
+++ resolved
@@ -2,11 +2,6 @@
 
 ## Objectives
 + Explain how scope works in JavaScript
-<<<<<<< HEAD
-
-
-<p data-visibility='hidden'>View <a href='https://learn.co/lessons/js-scope-readme' title='JS Scope'>JS Scope</a> on Learn.co and start learning to code for free.</p>
-=======
 + Explain what lexical or function-level scope is
 + Explain what block-level scope is
 + Explain how local and global variables work in JS
@@ -121,4 +116,6 @@
 console.log(x);
 ```
 Now, because of the `myFunction` call, the global variable `y` exists, and `console.log(y)` will work!
->>>>>>> cb134b90
+
+
+<p data-visibility='hidden'>View <a href='https://learn.co/lessons/js-scope-readme' title='JS Scope'>JS Scope</a> on Learn.co and start learning to code for free.</p>